//
//  AudioPlayer.swift
//  SwiftAudio
//
//  Created by Jørgen Henrichsen on 15/03/2018.
//

import Foundation
import MediaPlayer

public typealias AudioPlayerState = AVPlayerWrapperState

public protocol AudioPlayerDelegate: class {
    
    func audioPlayer(playerDidChangeState state: AudioPlayerState)
    
    func audioPlayer(itemPlaybackEndedWithReason reason: PlaybackEndedReason)
    
    func audioPlayer(secondsElapsed seconds: Double)
    
    func audioPlayer(failedWithError error: Error?)
    
    func audioPlayer(seekTo seconds: Int, didFinish: Bool)
    
    func audioPlayer(didUpdateDuration duration: Double)

}

public class AudioPlayer: AVPlayerWrapperDelegate {
    
    private var wrapper: AVPlayerWrapperProtocol
    
    public let nowPlayingInfoController: NowPlayingInfoController
    public let remoteCommandController: RemoteCommandController
    public weak var delegate: AudioPlayerDelegate?
    
    var _currentItem: AudioItem?
    public var currentItem: AudioItem? {
        return _currentItem
    }
    
    /**
     Set this to false to disable automatic updating of now playing info for control center and lock screen.
     */
    public var automaticallyUpdateNowPlayingInfo: Bool = true
    
    /**
     Default remote commands to use for each playing item
     */
    public var remoteCommands: [RemoteCommand] = []
    
    
    // MARK: - Getters from AVPlayerWrapper
    
    /**
     The elapsed playback time of the current item.
     */
    public var currentTime: Double {
        return wrapper.currentTime
    }
    
    /**
     The duration of the current AudioItem.
     */
    public var duration: Double {
        return wrapper.duration
    }
    
    /**
     The current state of the underlying `AudioPlayer`.
     */
    public var playerState: AudioPlayerState {
        return wrapper.state
    }
    
    // MARK: - Setters for AVPlayerWrapper
    
    /**
     The amount of seconds to be buffered by the player. Default value is 0 seconds, this means the AVPlayer will choose an appropriate level of buffering.
     
     [Read more from Apple Documentation](https://developer.apple.com/documentation/avfoundation/avplayeritem/1643630-preferredforwardbufferduration)
     
     - Important: This setting will have no effect if `automaticallyWaitsToMinimizeStalling` is set to `true` in the AVPlayer
     */
    public var bufferDuration: TimeInterval {
        get { return wrapper.bufferDuration }
        set { wrapper.bufferDuration = newValue }
    }
    
    /**
     Set this to decide how often the player should call the delegate with time progress events.
     */
    public var timeEventFrquency: TimeEventFrequency {
        get { return wrapper.timeEventFrequency }
        set { wrapper.timeEventFrequency = newValue }
    }
    
    public var automaticallyWaitsToMinimizeStalling: Bool {
        get { return wrapper.automaticallyWaitsToMinimizeStalling }
        set { wrapper.automaticallyWaitsToMinimizeStalling = newValue }
    }
    
    public var volume: Float {
        get { return wrapper.volume }
        set { wrapper.volume = newValue }
    }
    
<<<<<<< HEAD
    public var isMuted: Bool {
        get { return wrapper.isMuted }
        set { wrapper.isMuted = newValue }
=======
    /**
     The player rate
     Default is 1.0
     */
    public var rate: Float {
        get { return wrapper.rate }
        set { wrapper.rate = newValue }
>>>>>>> 7e337896
    }
    
    // MARK: - Init
    
    /**
     Create a new AudioPlayer.
     
     - parameter infoCenter: The InfoCenter to update. Default is `MPNowPlayingInfoCenter.default()`.
     */
    public init(avPlayer: AVPlayer = AVPlayer(),
                nowPlayingInfoController: NowPlayingInfoController = NowPlayingInfoController(),
                remoteCommandController: RemoteCommandController = RemoteCommandController()) {
        self.wrapper = AVPlayerWrapper(avPlayer: avPlayer)
        self.nowPlayingInfoController = nowPlayingInfoController
        self.remoteCommandController = remoteCommandController
        
        self.wrapper.delegate = self
        self.remoteCommandController.audioPlayer = self
    }
    
    // MARK: - Player Actions
    
    /**
     Load an AudioItem into the manager.
     
     - parameter item: The AudioItem to load. The info given in this item is the one used for the InfoCenter.
     - parameter playWhenReady: Immediately start playback when the item is ready. Default is `true`. If you disable this you have to call play() or togglePlay() when the `state` switches to `ready`.
     */
    public func load(item: AudioItem, playWhenReady: Bool = true) throws {
        print("Loading: \(item)")
        switch item.getSourceType() {
        case .stream:
            if let url = URL(string: item.getSourceUrl()) {
                wrapper.load(from: url, playWhenReady: playWhenReady)
            }
            else {
                throw APError.LoadError.invalidSourceUrl(item.getSourceUrl())
            }
        case .file:
            wrapper.load(from: URL(fileURLWithPath: item.getSourceUrl()), playWhenReady: playWhenReady)
        }
        
        wrapper.currentItem?.audioTimePitchAlgorithm = item.getPitchAlgorithmType()
        
        self._currentItem = item
        self.updateMetaValues(item: item)
        setArtwork(forItem: item)
        enableRemoteCommands(forItem: item)
    }
    
    /**
     Toggle playback status.
     */
    public func togglePlaying() {
        self.wrapper.togglePlaying()
    }
    
    /**
     Start playback
     */
    public func play() {
        self.wrapper.play()
    }
    
    /**
     Pause playback
     */
    public func pause() {
        self.wrapper.pause()
    }
    
    /**
     Stop playback, resetting the player.
     */
    public func stop() {
        AVWrapper(itemPlaybackDoneWithReason: .playerStopped)
        self.reset()
        self.wrapper.stop()
    }
    
    /**
     Seek to a specific time in the item.
     */
    public func seek(to seconds: TimeInterval) {
        self.wrapper.seek(to: seconds)
    }
    
    // MARK: - Remote Command Center
    
    func enableRemoteCommands(_ commands: [RemoteCommand]) {
        self.remoteCommandController.enable(commands: commands)
    }
    
    func enableRemoteCommands(forItem item: AudioItem) {
        if let item = item as? RemoteCommandable {
            self.enableRemoteCommands(item.getCommands())
        }
        else {
            self.enableRemoteCommands(remoteCommands)
        }
    }
    
    // MARK: - NowPlayingInfo
    
    /// Reload all NowPlayingInfo for the playing item.
    public func reloadNowPlayingInfo() {
        guard let item = currentItem else { return }
        updateMetaValues(item: item)
        setArtwork(forItem: item)
        updatePlaybackValues()
    }
    
    func updateMetaValues(item: AudioItem) {
        guard automaticallyUpdateNowPlayingInfo else { return }

        nowPlayingInfoController.set(keyValues: [
            MediaItemProperty.artist(item.getArtist()),
            MediaItemProperty.title(item.getTitle()),
            MediaItemProperty.albumTitle(item.getAlbumTitle()),
            ])
    }
    
    func setArtwork(forItem item: AudioItem) {
        guard automaticallyUpdateNowPlayingInfo else { return }
        item.getArtwork { (image) in
            if let image = image {
                let artwork = MPMediaItemArtwork(boundsSize: image.size, requestHandler: { (size) -> UIImage in
                    return image
                })
                self.nowPlayingInfoController.set(keyValue: MediaItemProperty.artwork(artwork))
            }
        }
    }
    
    func updatePlaybackValues() {
        guard automaticallyUpdateNowPlayingInfo else { return }
        nowPlayingInfoController.set(keyValue: NowPlayingInfoProperty.elapsedPlaybackTime(wrapper.currentTime))
        nowPlayingInfoController.set(keyValue: MediaItemProperty.duration(wrapper.duration))
        nowPlayingInfoController.set(keyValue: NowPlayingInfoProperty.playbackRate(Double(wrapper.rate)))
    }
    
    // MARK: - Private
    
    private func reset() {
        self._currentItem = nil
    }
    
    // MARK: - AVPlayerWrapperDelegate
    
    func AVWrapper(didChangeState state: AVPlayerWrapperState) {
        switch state {
        case .playing, .paused: updatePlaybackValues()
        default: break
        }
        self.delegate?.audioPlayer(playerDidChangeState: state)
    }
    
    func AVWrapper(itemPlaybackDoneWithReason reason: PlaybackEndedReason) {
        self.delegate?.audioPlayer(itemPlaybackEndedWithReason: reason)
    }
    
    func AVWrapper(secondsElapsed seconds: Double) {
        self.delegate?.audioPlayer(secondsElapsed: seconds)
    }
    
    func AVWrapper(failedWithError error: Error?) {
        self.delegate?.audioPlayer(failedWithError: error)
    }
    
    func AVWrapper(seekTo seconds: Int, didFinish: Bool) {
        self.updatePlaybackValues()
        self.delegate?.audioPlayer(seekTo: seconds, didFinish: didFinish)
    }
    
    func AVWrapper(didUpdateDuration duration: Double) {
        self.delegate?.audioPlayer(didUpdateDuration: duration)
    }
    
}<|MERGE_RESOLUTION|>--- conflicted
+++ resolved
@@ -105,19 +105,14 @@
         set { wrapper.volume = newValue }
     }
     
-<<<<<<< HEAD
     public var isMuted: Bool {
         get { return wrapper.isMuted }
         set { wrapper.isMuted = newValue }
-=======
-    /**
-     The player rate
-     Default is 1.0
-     */
+    }
+
     public var rate: Float {
         get { return wrapper.rate }
         set { wrapper.rate = newValue }
->>>>>>> 7e337896
     }
     
     // MARK: - Init
