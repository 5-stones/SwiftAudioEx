//
//  AVPlayerWrapper.swift
//  SwiftAudio
//
//  Created by Jørgen Henrichsen on 06/03/2018.
//  Copyright © 2018 Jørgen Henrichsen. All rights reserved.
//

import Foundation
import AVFoundation
import MediaPlayer

public enum PlaybackEndedReason: String {
    case playedUntilEnd
    case playerStopped
    case skippedToNext
    case skippedToPrevious
    case jumpedToIndex
}

class AVPlayerWrapper: AVPlayerWrapperProtocol {
    
    struct Constants {
        static let assetPlayableKey = "playable"
    }
    
    // MARK: - Properties
    
    var avPlayer: AVPlayer
    let playerObserver: AVPlayerObserver
    let playerTimeObserver: AVPlayerTimeObserver
    let playerItemNotificationObserver: AVPlayerItemNotificationObserver
    let playerItemObserver: AVPlayerItemObserver
    
    /**
     True if the last call to load(from:playWhenReady) had playWhenReady=true.
     */
    fileprivate var _playWhenReady: Bool = true
    fileprivate var _initialTime: TimeInterval?
    
    fileprivate var _state: AVPlayerWrapperState = AVPlayerWrapperState.idle {
        didSet {
            if oldValue != _state {
                self.delegate?.AVWrapper(didChangeState: _state)
            }
        }
    }
    
    public init() {
        self.avPlayer = AVPlayer()
        self.playerObserver = AVPlayerObserver()
        self.playerObserver.player = avPlayer
        self.playerTimeObserver = AVPlayerTimeObserver(periodicObserverTimeInterval: timeEventFrequency.getTime())
        self.playerTimeObserver.player = avPlayer
        self.playerItemNotificationObserver = AVPlayerItemNotificationObserver()
        self.playerItemObserver = AVPlayerItemObserver()
        
        self.playerObserver.delegate = self
        self.playerTimeObserver.delegate = self
        self.playerItemNotificationObserver.delegate = self
        self.playerItemObserver.delegate = self
        
        playerTimeObserver.registerForPeriodicTimeEvents()
    }
    
    // MARK: - AVPlayerWrapperProtocol
    
    var state: AVPlayerWrapperState {
        return _state
    }
    
    var reasonForWaitingToPlay: AVPlayer.WaitingReason? {
        return avPlayer.reasonForWaitingToPlay
    }
    
    var currentItem: AVPlayerItem? {
        return avPlayer.currentItem
    }
    
    var _pendingAsset: AVAsset? = nil
    
    var automaticallyWaitsToMinimizeStalling: Bool {
        get { return avPlayer.automaticallyWaitsToMinimizeStalling }
        set { avPlayer.automaticallyWaitsToMinimizeStalling = newValue }
    }
    
    var currentTime: TimeInterval {
        let seconds = avPlayer.currentTime().seconds
        return seconds.isNaN ? 0 : seconds
    }
    
    var duration: TimeInterval {
        if let seconds = currentItem?.asset.duration.seconds, !seconds.isNaN {
            return seconds
        }
        else if let seconds = currentItem?.duration.seconds, !seconds.isNaN {
            return seconds
        }
        else if let seconds = currentItem?.loadedTimeRanges.first?.timeRangeValue.duration.seconds,
            !seconds.isNaN {
            return seconds
        }
        return 0.0
    }
    
    var bufferedPosition: TimeInterval {
        return currentItem?.loadedTimeRanges.last?.timeRangeValue.end.seconds ?? 0
    }
    
    weak var delegate: AVPlayerWrapperDelegate? = nil
    
    var bufferDuration: TimeInterval = 0
    
    var timeEventFrequency: TimeEventFrequency = .everySecond {
        didSet {
            playerTimeObserver.periodicObserverTimeInterval = timeEventFrequency.getTime()
        }
    }
    
    var rate: Float {
        get { return avPlayer.rate }
        set { avPlayer.rate = newValue }
    }
    
    var volume: Float {
        get { return avPlayer.volume }
        set { avPlayer.volume = newValue }
    }
    
    var isMuted: Bool {
        get { return avPlayer.isMuted }
        set { avPlayer.isMuted = newValue }
    }
    
    func play() {
        avPlayer.play()
    }
    
    func pause() {
        avPlayer.pause()
    }
    
    func togglePlaying() {
        switch avPlayer.timeControlStatus {
        case .playing, .waitingToPlayAtSpecifiedRate:
            pause()
        case .paused:
            play()
        @unknown default:
            fatalError("Unknown AVPlayer.timeControlStatus")
        }
    }
    
    func stop() {
        pause()
        reset(soft: false)
    }
    
    func seek(to seconds: TimeInterval) {
        avPlayer.seek(to: CMTimeMakeWithSeconds(seconds, preferredTimescale: 1000)) { (finished) in
            if let _ = self._initialTime {
                self._initialTime = nil
                if self._playWhenReady {
                    self.play()
                }
            }
            self.delegate?.AVWrapper(seekTo: Int(seconds), didFinish: finished)
        }
    }
    
    func load(from url: URL, playWhenReady: Bool) {
        reset(soft: true)
        _playWhenReady = playWhenReady
        
<<<<<<< HEAD
        if currentItem?.status == .failed {
            recreateAVPlayer()
        }
        
=======
>>>>>>> aab8a230
        // Set item
        self._pendingAsset = AVURLAsset(url: url)
        if let pendingAsset = _pendingAsset {
            pendingAsset.loadValuesAsynchronously(forKeys: [Constants.assetPlayableKey], completionHandler: {
                var error: NSError? = nil
                let status = pendingAsset.statusOfValue(forKey: Constants.assetPlayableKey, error: &error)
                
                DispatchQueue.main.async {
                    let isPendingAsset = (self._pendingAsset != nil && pendingAsset.isEqual(self._pendingAsset))
                    
                    switch status {
                    case .loaded:
                        if isPendingAsset {
                            let currentItem = AVPlayerItem(asset: pendingAsset, automaticallyLoadedAssetKeys: [Constants.assetPlayableKey])
                            currentItem.preferredForwardBufferDuration = self.bufferDuration
<<<<<<< HEAD
=======
                            self.avPlayer.automaticallyWaitsToMinimizeStalling = false
>>>>>>> aab8a230
                            self.avPlayer.replaceCurrentItem(with: currentItem)
                            
                            // Register for events
                            self.playerTimeObserver.registerForBoundaryTimeEvents()
                            self.playerObserver.startObserving()
                            self.playerItemNotificationObserver.startObserving(item: currentItem)
                            self.playerItemObserver.startObserving(item: currentItem)
                        }
                        break
                        
                    case .failed:
                        // print("load asset failed")
                        if isPendingAsset {
                            self.delegate?.AVWrapper(failedWithError: error)
                            self._pendingAsset = nil
                        }
                        break
                        
                    case .cancelled:
                        // print("load asset cancelled")
                        break
                        
                    default:
                        break
                    }
                }
            })
        }
    }
    
    func load(from url: URL, playWhenReady: Bool, initialTime: TimeInterval?) {
        _initialTime = initialTime
        self.pause()
        self.load(from: url, playWhenReady: playWhenReady)
    }
    
    // MARK: - Util
    
    private func reset(soft: Bool) {
        playerItemObserver.stopObservingCurrentItem()
        playerTimeObserver.unregisterForBoundaryTimeEvents()
        playerItemNotificationObserver.stopObservingCurrentItem()
        
        if self._pendingAsset != nil {
            self._pendingAsset?.cancelLoading()
            self._pendingAsset = nil
        }
        
        if !soft {
            avPlayer.replaceCurrentItem(with: nil)
        }
    }
    
    /// Will recreate the AVPlayer instance. Used when the current one fails.
    private func recreateAVPlayer() {
        let player = AVPlayer()
        playerObserver.player = player
        playerTimeObserver.player = player
        playerTimeObserver.registerForPeriodicTimeEvents()
        avPlayer = player
        delegate?.AVWrapperDidRecreateAVPlayer()
    }
    
}

extension AVPlayerWrapper: AVPlayerObserverDelegate {
    
    // MARK: - AVPlayerObserverDelegate
    
    func player(didChangeTimeControlStatus status: AVPlayer.TimeControlStatus) {
        switch status {
        case .paused:
            if currentItem == nil {
                _state = .idle
            }
            else {
                self._state = .paused
            }
        case .waitingToPlayAtSpecifiedRate:
            self._state = .loading
        case .playing:
            self._state = .playing
        @unknown default:
            break
        }
    }
    
    func player(statusDidChange status: AVPlayer.Status) {
        switch status {
            
        case .readyToPlay:
            self._state = .ready
            
            if let initialTime = _initialTime {
                self.seek(to: initialTime)
            }
            else if _playWhenReady {
                self.play()
            }
            
            break
            
        case .failed:
            self.delegate?.AVWrapper(failedWithError: avPlayer.error)
            break
            
        case .unknown:
            break
        @unknown default:
            break
        }
    }
    
}

extension AVPlayerWrapper: AVPlayerTimeObserverDelegate {
    
    // MARK: - AVPlayerTimeObserverDelegate
    
    func audioDidStart() {
        self._state = .playing
    }
    
    func timeEvent(time: CMTime) {
        self.delegate?.AVWrapper(secondsElapsed: time.seconds)
    }
    
}

extension AVPlayerWrapper: AVPlayerItemNotificationObserverDelegate {
    
    // MARK: - AVPlayerItemNotificationObserverDelegate
    
    func itemDidPlayToEndTime() {
        delegate?.AVWrapperItemDidPlayToEndTime()
    }
    
}

extension AVPlayerWrapper: AVPlayerItemObserverDelegate {
    
    // MARK: - AVPlayerItemObserverDelegate
    
    func item(didUpdateDuration duration: Double) {
        self.delegate?.AVWrapper(didUpdateDuration: duration)
    }
    
}<|MERGE_RESOLUTION|>--- conflicted
+++ resolved
@@ -171,14 +171,11 @@
     func load(from url: URL, playWhenReady: Bool) {
         reset(soft: true)
         _playWhenReady = playWhenReady
-        
-<<<<<<< HEAD
+
         if currentItem?.status == .failed {
             recreateAVPlayer()
         }
         
-=======
->>>>>>> aab8a230
         // Set item
         self._pendingAsset = AVURLAsset(url: url)
         if let pendingAsset = _pendingAsset {
@@ -188,16 +185,11 @@
                 
                 DispatchQueue.main.async {
                     let isPendingAsset = (self._pendingAsset != nil && pendingAsset.isEqual(self._pendingAsset))
-                    
                     switch status {
                     case .loaded:
                         if isPendingAsset {
                             let currentItem = AVPlayerItem(asset: pendingAsset, automaticallyLoadedAssetKeys: [Constants.assetPlayableKey])
                             currentItem.preferredForwardBufferDuration = self.bufferDuration
-<<<<<<< HEAD
-=======
-                            self.avPlayer.automaticallyWaitsToMinimizeStalling = false
->>>>>>> aab8a230
                             self.avPlayer.replaceCurrentItem(with: currentItem)
                             
                             // Register for events
